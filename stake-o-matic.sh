#!/usr/bin/env bash
#
# Downloads and runs the latest stake-o-matic binary
#
set -ex

DIR="$(dirname "$0")"

"$DIR"/fetch-release.sh "$STAKE_O_MATIC_RELEASE"

if [[ -n $FOLLOWER ]]; then
  REQUIRE_CLASSIFICATION="--require-classification"
else
  CSV_OUTPUT_MODE="--csv-output-mode first"
  EPOCH_CLASSIFICATION="--epoch-classification first"
fi

if [[ -n $SHORT_TESTNET_PARTICIPATION ]]; then
  TESTNET_PARTICIPATION="--min-testnet-participation 2 4"
else
  TESTNET_PARTICIPATION="--min-testnet-participation 5 10"
fi

if [[ ! -d db ]]; then
  git clone git@github.com:solana-labs/stake-o-matic.wiki.git db
fi

# shellcheck disable=SC2206
TESTNET_ARGS=(
  --url ${URL:?}
  --participant-url ${PARTICIPANT_URL:?}
  --cluster testnet
  --quality-block-producer-percentage 30
  --max-poor-block-producer-percentage 20
  --max-infrastructure-concentration 25
  --min-epoch-credit-percentage-of-average 35
<<<<<<< HEAD
  --infrastructure-concentration-affects destake-overflow
  --min-release-version 1.10.25
=======
  --infrastructure-concentration-affects destake-new
  --min-release-version 1.10.27
>>>>>>> 7d50e16b
  --max-old-release-version-percentage 20
)

# shellcheck disable=SC2206
MAINNET_BETA_ARGS=(
  --url ${URL:?}
  --participant-url ${URL:?}
  --cluster mainnet-beta
  --quality-block-producer-percentage 30
  --max-poor-block-producer-percentage 20
  --min-epoch-credit-percentage-of-average 35
  --max-active-stake 3000000
  --max-commission 10
  --min-release-version 1.10.25
  --max-infrastructure-concentration 10
  --infrastructure-concentration-affects destake-overflow
  --min-self-stake 100
  $TESTNET_PARTICIPATION
  --enforce-testnet-participation
  --enforce-min-self-stake
  --min-self-stake-exceptions-file ${DIR:?}/assets/exclude.yml.enc
  --min-self-stake-exceptions-key ${SELF_STAKE_EXCEPTIONS_KEY:?}
)

# shellcheck disable=SC2206
NOT_A_STAKE_POOL_ARGS=(
  $CSV_OUTPUT_MODE
  $EPOCH_CLASSIFICATION
  $CONFIRM
  $REQUIRE_CLASSIFICATION
  stake-pool-v0
  --min-reserve-stake-balance ${MIN_RESERVE_STAKE_BALANCE:?}
  ${RESERVE_ACCOUNT_ADDRESS:?}
  ${STAKE_AUTHORITY_KEYPAIR:?}
  ${BASELINE_STAKE_AMOUNT:?}
)

# shellcheck disable=SC2206
STAKE_POOL_ARGS=(
  $EPOCH_CLASSIFICATION
  $CONFIRM
  $REQUIRE_CLASSIFICATION
  --db-suffix stake-pool
  stake-pool
  ${STAKE_POOL_ADDRESS:?}
  ${STAKE_AUTHORITY_KEYPAIR:?}
  ${BASELINE_STAKE_AMOUNT:?}
)

if [[ $CLUSTER = "testnet-stake-pool" ]]; then
  ./solana-stake-o-matic "${TESTNET_ARGS[@]}" "${STAKE_POOL_ARGS[@]}"
elif [[ $CLUSTER = "mainnet-beta-stake-pool" ]]; then
  ./solana-stake-o-matic "${MAINNET_BETA_ARGS[@]}" "${STAKE_POOL_ARGS[@]}"
elif [[ $CLUSTER == "testnet" ]]; then
  ./solana-stake-o-matic "${TESTNET_ARGS[@]}" "${NOT_A_STAKE_POOL_ARGS[@]}"
elif [[ $CLUSTER == "mainnet-beta" ]]; then
  ./solana-stake-o-matic "${MAINNET_BETA_ARGS[@]}" "${NOT_A_STAKE_POOL_ARGS[@]}"
else
  echo "CLUSTER must be set to testnet-stake-pool, mainnet-beta-stake-pool, testnet, or mainnet-beta"
  exit 1
fi

if [[ -z $FOLLOWER && $BUILDKITE = true ]]; then
  git config --global user.email maintainers@solana.foundation
  git config --global user.name "Solana Maintainers"
  cd db
  git add ./*
  if ! git diff-index --quiet HEAD; then
    git commit -m "Automated update by $BUILDKITE_BUILD_ID"
    git push origin
  fi
fi<|MERGE_RESOLUTION|>--- conflicted
+++ resolved
@@ -34,13 +34,9 @@
   --max-poor-block-producer-percentage 20
   --max-infrastructure-concentration 25
   --min-epoch-credit-percentage-of-average 35
-<<<<<<< HEAD
   --infrastructure-concentration-affects destake-overflow
-  --min-release-version 1.10.25
-=======
-  --infrastructure-concentration-affects destake-new
   --min-release-version 1.10.27
->>>>>>> 7d50e16b
+
   --max-old-release-version-percentage 20
 )
 
